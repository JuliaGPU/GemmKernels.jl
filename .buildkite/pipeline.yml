--- conflicted
+++ resolved
@@ -1,31 +1,10 @@
 steps:
-<<<<<<< HEAD
-=======
-  - label: "Julia 1.5"
-    plugins:
-      - JuliaCI/julia#v1:
-          version: '1.5'
-      - JuliaCI/julia-test#v1: ~
-      - JuliaCI/julia-coverage#v1:
-          codecov: true
-    agents:
-      queue: "juliagpu"
-      cuda: "*"
-      cap: "recent"
-    if: build.message !~ /\[skip tests\]/
-    timeout_in_minutes: 60
-
->>>>>>> a375e775
   - label: "Julia 1.6-nightly"
     plugins:
       - JuliaCI/julia#v1:
           version: "1.6-nightly"
-<<<<<<< HEAD
-      - JuliaCI/julia-test#v0.3: ~
-      - JuliaCI/julia-coverage#v0.3:
-=======
       - JuliaCI/julia-test#v1: ~
->>>>>>> a375e775
+      - JuliaCI/julia-coverage#v1:
     agents:
       queue: "juliagpu"
       cuda: "*"
